// Copyright (c) SimpleStaking and Tezedge Contributors
// SPDX-License-Identifier: MIT

use std::collections::HashMap;

use getset::{CopyGetters, Getters};
use serde::{Deserialize, Serialize};

use tezos_encoding::{
<<<<<<< HEAD
    encoding::{Encoding, Field, HasEncoding},
    has_encoding,
    types::BigInt,
=======
    types::BigInt,
    encoding::{Encoding, Field, FieldName, HasEncoding},
>>>>>>> c60f5923
};

use crate::non_cached_data;
use crate::protocol::{ToRpcJsonMap, UniversalValue};

pub const FIXED: FixedConstants = FixedConstants {
    proof_of_work_nonce_size: 8,
    nonce_length: 32,
    max_revelations_per_block: 32,
    max_operation_data_length: 16 * 1024,
    max_proposals_per_delegate: 20,
};

#[derive(Serialize, Deserialize, Debug, Clone, CopyGetters)]
pub struct FixedConstants {
    proof_of_work_nonce_size: u8,
    #[get_copy = "pub"]
    nonce_length: u8,
    max_revelations_per_block: u8,
    max_operation_data_length: i32,
    max_proposals_per_delegate: u8,
}

impl ToRpcJsonMap for FixedConstants {
    fn as_map(&self) -> HashMap<&'static str, UniversalValue> {
        let mut ret: HashMap<&'static str, UniversalValue> = Default::default();
        ret.insert("proof_of_work_nonce_size", UniversalValue::num(self.proof_of_work_nonce_size));
        ret.insert("nonce_length", UniversalValue::num(self.nonce_length));
        ret.insert("max_revelations_per_block", UniversalValue::num(self.max_revelations_per_block));
        ret.insert("max_operation_data_length", UniversalValue::num(self.max_operation_data_length));
        ret.insert("max_proposals_per_delegate", UniversalValue::num(self.max_proposals_per_delegate));
        ret
    }
}

// -----------------------------------------------------------------------------------------------
#[derive(Serialize, Deserialize, Debug, Clone, Getters, CopyGetters)]
pub struct ParametricConstants {
    #[get_copy = "pub"]
    preserved_cycles: u8,
    #[get_copy = "pub"]
    blocks_per_cycle: i32,
    blocks_per_commitment: i32,
    #[get_copy = "pub"]
    blocks_per_roll_snapshot: i32,
    blocks_per_voting_period: i32,
    #[get = "pub"]
    time_between_blocks: Vec<i64>,
    #[get_copy = "pub"]
    endorsers_per_block: u16,
    hard_gas_limit_per_operation: BigInt,
    hard_gas_limit_per_block: BigInt,
    proof_of_work_threshold: i64,
    tokens_per_roll: BigInt,
    michelson_maximum_type_size: u16,
    seed_nonce_revelation_tip: BigInt,
    origination_size: i32,
    block_security_deposit: BigInt,
    endorsement_security_deposit: BigInt,
    baking_reward_per_endorsement: Vec<BigInt>,
    endorsement_reward: Vec<BigInt>,
    cost_per_byte: BigInt,
    hard_storage_limit_per_operation: BigInt,
    test_chain_duration: i64,
    quorum_min: i32,
    quorum_max: i32,
    min_proposal_quorum: i32,
    initial_endorsers: u16,
    delay_per_missing_endorsement: i64,
}

non_cached_data!(ParametricConstants);
has_encoding!(ParametricConstants, PARAMETRIC_CONSTANTS_ENCODING, {
        Encoding::Obj(vec![
            Field::new(FieldName::PreservedCycles, Encoding::Uint8),
            Field::new(FieldName::BlocksPerCycle, Encoding::Int32),
            Field::new(FieldName::BlocksPerCommitment, Encoding::Int32),
            Field::new(FieldName::BlocksPerRollSnapshot, Encoding::Int32),
            Field::new(FieldName::BlocksPerVotingPeriod, Encoding::Int32),
            Field::new(FieldName::TimeBetweenBlocks, Encoding::dynamic(Encoding::list(Encoding::Int64))),
            Field::new(FieldName::EndorsersPerBlock, Encoding::Uint16),
            Field::new(FieldName::HardGasLimitPerOperation, Encoding::Z),
            Field::new(FieldName::HardGasLimitPerBlock, Encoding::Z),
            Field::new(FieldName::ProofOfWorkThreshold, Encoding::Int64),
            Field::new(FieldName::TokensPerRoll, Encoding::Mutez),
            Field::new(FieldName::MichelsonMaximumTypeSize, Encoding::Uint16),
            Field::new(FieldName::SeedNonceRevelationTip, Encoding::Mutez),
            Field::new(FieldName::OriginationSize, Encoding::Int32),
            Field::new(FieldName::BlockSecurityDeposit, Encoding::Mutez),
            Field::new(FieldName::EndorsementSecurityDeposit, Encoding::Mutez),
            Field::new(FieldName::BakingRewardPerEndorsement, Encoding::dynamic(Encoding::list(Encoding::Mutez))),
            Field::new(FieldName::EndorsementReward, Encoding::dynamic(Encoding::list(Encoding::Mutez))),
            Field::new(FieldName::CostPerByte, Encoding::Mutez),
            Field::new(FieldName::HardStorageLimitPerOperation, Encoding::Z),
            Field::new(FieldName::TestChainDuration, Encoding::Int64),
            Field::new(FieldName::QuorumMin, Encoding::Int32),
            Field::new(FieldName::QuorumMax, Encoding::Int32),
            Field::new(FieldName::MinProposalQuorum, Encoding::Int32),
            Field::new(FieldName::InitialEndorsers, Encoding::Uint16),
            Field::new(FieldName::DelayPerMissingEndorsement, Encoding::Int64),
        ])
});

impl ToRpcJsonMap for ParametricConstants {
    fn as_map(&self) -> HashMap<&'static str, UniversalValue> {
        let mut ret: HashMap<&'static str, UniversalValue> = Default::default();
        ret.insert("preserved_cycles", UniversalValue::num(self.preserved_cycles));
        ret.insert("blocks_per_cycle", UniversalValue::num(self.blocks_per_cycle));
        ret.insert("blocks_per_commitment", UniversalValue::num(self.blocks_per_commitment));
        ret.insert("blocks_per_roll_snapshot", UniversalValue::num(self.blocks_per_roll_snapshot));
        ret.insert("blocks_per_voting_period", UniversalValue::num(self.blocks_per_voting_period));
        ret.insert("time_between_blocks", UniversalValue::i64_list(self.time_between_blocks.clone()));
        ret.insert("endorsers_per_block", UniversalValue::num(self.endorsers_per_block));
        ret.insert("hard_gas_limit_per_operation", UniversalValue::big_num(self.hard_gas_limit_per_operation.clone()));
        ret.insert("hard_gas_limit_per_block", UniversalValue::big_num(self.hard_gas_limit_per_block.clone()));
        ret.insert("proof_of_work_threshold", UniversalValue::i64(self.proof_of_work_threshold));
        ret.insert("tokens_per_roll", UniversalValue::big_num(self.tokens_per_roll.clone()));
        ret.insert("michelson_maximum_type_size", UniversalValue::num(self.michelson_maximum_type_size));
        ret.insert("seed_nonce_revelation_tip", UniversalValue::big_num(self.seed_nonce_revelation_tip.clone()));
        ret.insert("origination_size", UniversalValue::num(self.origination_size));
        ret.insert("block_security_deposit", UniversalValue::big_num(self.block_security_deposit.clone()));
        ret.insert("endorsement_security_deposit", UniversalValue::big_num(self.endorsement_security_deposit.clone()));
        ret.insert("baking_reward_per_endorsement", UniversalValue::big_num_list(self.baking_reward_per_endorsement.clone()));
        ret.insert("endorsement_reward", UniversalValue::big_num_list(self.endorsement_reward.clone()));
        ret.insert("cost_per_byte", UniversalValue::big_num(self.cost_per_byte.clone()));
        ret.insert("hard_storage_limit_per_operation", UniversalValue::big_num(self.hard_storage_limit_per_operation.clone()));
        ret.insert("test_chain_duration", UniversalValue::i64(self.test_chain_duration));
        ret.insert("quorum_min", UniversalValue::num(self.quorum_min));
        ret.insert("quorum_max", UniversalValue::num(self.quorum_max));
        ret.insert("min_proposal_quorum", UniversalValue::num(self.min_proposal_quorum));
        ret.insert("initial_endorsers", UniversalValue::num(self.initial_endorsers));
        ret.insert("delay_per_missing_endorsement", UniversalValue::i64(self.delay_per_missing_endorsement));
        ret
    }
}<|MERGE_RESOLUTION|>--- conflicted
+++ resolved
@@ -7,14 +7,9 @@
 use serde::{Deserialize, Serialize};
 
 use tezos_encoding::{
-<<<<<<< HEAD
-    encoding::{Encoding, Field, HasEncoding},
+    encoding::{Encoding, Field, FieldName, HasEncoding},
     has_encoding,
     types::BigInt,
-=======
-    types::BigInt,
-    encoding::{Encoding, Field, FieldName, HasEncoding},
->>>>>>> c60f5923
 };
 
 use crate::non_cached_data;
