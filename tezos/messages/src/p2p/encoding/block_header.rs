// Copyright (c) SimpleStaking and Tezedge Contributors
// SPDX-License-Identifier: MIT

use std::sync::Arc;

use derive_builder::Builder;
use getset::{CopyGetters, Getters};
use serde::{Deserialize, Serialize};

use crypto::hash::{BlockHash, ContextHash, HashType, OperationListListHash};
<<<<<<< HEAD
use tezos_encoding::encoding::{Encoding, Field, HasEncoding, SchemaType};
use tezos_encoding::has_encoding;
=======
use tezos_encoding::encoding::{Encoding, Field, FieldName, HasEncoding, SchemaType};
>>>>>>> c60f5923

use crate::cached_data;
use crate::p2p::binary_message::cache::BinaryDataCache;

pub type Fitness = Vec<Vec<u8>>;
pub type Level = i32;

pub fn fitness_encoding() -> Encoding {
    Encoding::Split(Arc::new(|schema_type|
        match schema_type {
            SchemaType::Json => Encoding::dynamic(Encoding::list(Encoding::Bytes)),
            SchemaType::Binary => Encoding::dynamic(Encoding::list(
                Encoding::dynamic(Encoding::list(Encoding::Uint8))
            ))
        }
    ))
}

#[derive(Serialize, Deserialize, Debug, Getters, Clone)]
pub struct BlockHeaderMessage {
    #[get = "pub"]
    block_header: BlockHeader,

    #[serde(skip_serializing)]
    body: BinaryDataCache,
}

cached_data!(BlockHeaderMessage, body);
has_encoding!(BlockHeaderMessage, BLOCK_HEADER_MESSAGE_ENCODING, {
        Encoding::Obj(vec![
<<<<<<< HEAD
            Field::new("block_header", BlockHeader::encoding().clone()),
=======
            Field::new(FieldName::BlockHeader, BlockHeader::encoding()),
>>>>>>> c60f5923
        ])
});

impl From<BlockHeader> for BlockHeaderMessage {
    fn from(block_header: BlockHeader) -> Self {
        BlockHeaderMessage { block_header, body: Default::default() }
    }
}

// -----------------------------------------------------------------------------------------------
#[derive(Serialize, Deserialize, Debug, Getters, Clone)]
pub struct GetBlockHeadersMessage {
    #[get = "pub"]
    get_block_headers: Vec<BlockHash>,

    #[serde(skip_serializing)]
    body: BinaryDataCache,
}

impl GetBlockHeadersMessage {
    pub fn new(get_block_headers: Vec<BlockHash>) -> Self {
        GetBlockHeadersMessage {
            get_block_headers,
            body: Default::default(),
        }
    }
}

cached_data!(GetBlockHeadersMessage, body);
has_encoding!(GetBlockHeadersMessage, GET_BLOCK_HEADERS_MESSAGE_ENCODING, {
        Encoding::Obj(vec![
            Field::new(FieldName::GetBlockHeaders, Encoding::dynamic(Encoding::list(Encoding::Hash(HashType::BlockHash)))),
        ])
});

// -----------------------------------------------------------------------------------------------
#[derive(Serialize, Deserialize, PartialEq, Debug, Clone, Builder, Getters, CopyGetters)]
pub struct BlockHeader {
    #[get_copy = "pub"]
    level: Level,
    #[get_copy = "pub"]
    proto: u8,
    #[get = "pub"]
    predecessor: BlockHash,
    #[get_copy = "pub"]
    timestamp: i64,
    #[get_copy = "pub"]
    validation_pass: u8,
    #[get = "pub"]
    operations_hash: OperationListListHash,
    #[get = "pub"]
    fitness: Fitness,
    #[get = "pub"]
    context: ContextHash,
    #[get = "pub"]
    protocol_data: Vec<u8>,

    #[serde(skip_serializing)]
    #[builder(default)]
    body: BinaryDataCache,
}

cached_data!(BlockHeader, body);
has_encoding!(BlockHeader, BLOCK_HEADER_ENCODING, {
        Encoding::Obj(vec![
            Field::new(FieldName::Level, Encoding::Int32),
            Field::new(FieldName::Proto, Encoding::Uint8),
            Field::new(FieldName::Predecessor, Encoding::Hash(HashType::BlockHash)),
            Field::new(FieldName::Timestamp, Encoding::Timestamp),
            Field::new(FieldName::ValidationPass, Encoding::Uint8),
            Field::new(FieldName::OperationsHash, Encoding::Hash(HashType::OperationListListHash)),
            Field::new(FieldName::Fitness, fitness_encoding()),
            Field::new(FieldName::Context, Encoding::Hash(HashType::ContextHash)),
            Field::new(FieldName::ProtocolData, Encoding::Split(Arc::new(|schema_type|
                match schema_type {
                    SchemaType::Json => Encoding::Bytes,
                    SchemaType::Binary => Encoding::list(Encoding::Uint8)
                }
            )))
        ])
});<|MERGE_RESOLUTION|>--- conflicted
+++ resolved
@@ -8,12 +8,8 @@
 use serde::{Deserialize, Serialize};
 
 use crypto::hash::{BlockHash, ContextHash, HashType, OperationListListHash};
-<<<<<<< HEAD
-use tezos_encoding::encoding::{Encoding, Field, HasEncoding, SchemaType};
+use tezos_encoding::encoding::{Encoding, Field, FieldName, HasEncoding, SchemaType};
 use tezos_encoding::has_encoding;
-=======
-use tezos_encoding::encoding::{Encoding, Field, FieldName, HasEncoding, SchemaType};
->>>>>>> c60f5923
 
 use crate::cached_data;
 use crate::p2p::binary_message::cache::BinaryDataCache;
@@ -44,11 +40,7 @@
 cached_data!(BlockHeaderMessage, body);
 has_encoding!(BlockHeaderMessage, BLOCK_HEADER_MESSAGE_ENCODING, {
         Encoding::Obj(vec![
-<<<<<<< HEAD
-            Field::new("block_header", BlockHeader::encoding().clone()),
-=======
-            Field::new(FieldName::BlockHeader, BlockHeader::encoding()),
->>>>>>> c60f5923
+            Field::new(FieldName::BlockHeader, BlockHeader::encoding().clone()),
         ])
 });
 
