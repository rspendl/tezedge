// Copyright (c) SimpleStaking and Tezedge Contributors
// SPDX-License-Identifier: MIT

use std::convert::TryFrom;
use std::io::Cursor;

use getset::Getters;
use serde::{Deserialize, Serialize};

use tezos_encoding::binary_reader::BinaryReaderError;
<<<<<<< HEAD
use tezos_encoding::encoding::{Encoding, Field, HasEncoding};
use tezos_encoding::has_encoding;
=======
use tezos_encoding::encoding::{Encoding, Field, FieldName, HasEncoding};
>>>>>>> c60f5923

use crate::non_cached_data;
use crate::p2p::binary_message::{BinaryChunk, BinaryMessage};
use crate::p2p::encoding::version::NetworkVersion;

#[derive(Serialize, Deserialize, Debug, Getters, Clone)]
pub struct ConnectionMessage {
    pub port: u16,
    #[get = "pub"]
    pub versions: Vec<NetworkVersion>,
    #[get = "pub"]
    pub public_key: Vec<u8>,
    pub proof_of_work_stamp: Vec<u8>,
    pub message_nonce: Vec<u8>,
}

impl ConnectionMessage {
    pub fn new(port: u16, public_key: &str, proof_of_work_stamp: &str, message_nonce: &[u8], versions: Vec<NetworkVersion>) -> Self {
        ConnectionMessage {
            port,
            versions,
            public_key: hex::decode(public_key)
                .expect("Failed to decode public ket from hex string"),
            proof_of_work_stamp: hex::decode(proof_of_work_stamp)
                .expect("Failed to decode proof of work stamp from hex string"),
            message_nonce: message_nonce.into(),
        }
    }
}

// TODO: Replace this by impl TryFrom with a bounded generic parameter
//       after https://github.com/rust-lang/rust/issues/50133 is resolved.
impl TryFrom<BinaryChunk> for ConnectionMessage {
    type Error = BinaryReaderError;

    fn try_from(value: BinaryChunk) -> Result<Self, Self::Error> {
        let cursor = Cursor::new(value.content());
        ConnectionMessage::from_bytes(cursor.into_inner())
    }
}

non_cached_data!(ConnectionMessage);
has_encoding!(ConnectionMessage, CONNECTION_MESSAGE_ENCODING, {
        Encoding::Obj(vec![
<<<<<<< HEAD
            Field::new("port", Encoding::Uint16),
            Field::new("public_key", Encoding::sized(32, Encoding::Bytes)),
            Field::new("proof_of_work_stamp", Encoding::sized(24, Encoding::Bytes)),
            Field::new("message_nonce", Encoding::sized(24, Encoding::Bytes)),
            Field::new("versions", Encoding::list(NetworkVersion::encoding().clone()))
=======
            Field::new(FieldName::Port, Encoding::Uint16),
            Field::new(FieldName::PublicKey, Encoding::sized(32, Encoding::Bytes)),
            Field::new(FieldName::ProofOfWorkStamp, Encoding::sized(24, Encoding::Bytes)),
            Field::new(FieldName::MessageNonce, Encoding::sized(24, Encoding::Bytes)),
            Field::new(FieldName::Versions, Encoding::list(NetworkVersion::encoding()))
>>>>>>> c60f5923
        ])
});<|MERGE_RESOLUTION|>--- conflicted
+++ resolved
@@ -8,12 +8,8 @@
 use serde::{Deserialize, Serialize};
 
 use tezos_encoding::binary_reader::BinaryReaderError;
-<<<<<<< HEAD
-use tezos_encoding::encoding::{Encoding, Field, HasEncoding};
+use tezos_encoding::encoding::{Encoding, Field, FieldName, HasEncoding};
 use tezos_encoding::has_encoding;
-=======
-use tezos_encoding::encoding::{Encoding, Field, FieldName, HasEncoding};
->>>>>>> c60f5923
 
 use crate::non_cached_data;
 use crate::p2p::binary_message::{BinaryChunk, BinaryMessage};
@@ -58,18 +54,10 @@
 non_cached_data!(ConnectionMessage);
 has_encoding!(ConnectionMessage, CONNECTION_MESSAGE_ENCODING, {
         Encoding::Obj(vec![
-<<<<<<< HEAD
-            Field::new("port", Encoding::Uint16),
-            Field::new("public_key", Encoding::sized(32, Encoding::Bytes)),
-            Field::new("proof_of_work_stamp", Encoding::sized(24, Encoding::Bytes)),
-            Field::new("message_nonce", Encoding::sized(24, Encoding::Bytes)),
-            Field::new("versions", Encoding::list(NetworkVersion::encoding().clone()))
-=======
             Field::new(FieldName::Port, Encoding::Uint16),
             Field::new(FieldName::PublicKey, Encoding::sized(32, Encoding::Bytes)),
             Field::new(FieldName::ProofOfWorkStamp, Encoding::sized(24, Encoding::Bytes)),
             Field::new(FieldName::MessageNonce, Encoding::sized(24, Encoding::Bytes)),
-            Field::new(FieldName::Versions, Encoding::list(NetworkVersion::encoding()))
->>>>>>> c60f5923
+            Field::new(FieldName::Versions, Encoding::list(NetworkVersion::encoding().clone()))
         ])
 });