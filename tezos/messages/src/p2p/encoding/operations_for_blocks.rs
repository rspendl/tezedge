// Copyright (c) SimpleStaking and Tezedge Contributors
// SPDX-License-Identifier: MIT

use std::mem::size_of;
use std::sync::Arc;

use getset::{CopyGetters, Getters};
use serde::{Deserialize, Serialize};

use crypto::hash::{BlockHash, Hash, HashType};
<<<<<<< HEAD
use tezos_encoding::encoding::{Encoding, Field, HasEncoding, Tag, TagMap};
use tezos_encoding::has_encoding;
=======
use tezos_encoding::encoding::{Encoding, Field, FieldName, HasEncoding, Tag, TagMap, TagVariant};
>>>>>>> c60f5923

use crate::cached_data;
use crate::p2p::binary_message::cache::BinaryDataCache;
use crate::p2p::encoding::operation::Operation;

#[derive(Clone, Serialize, Deserialize, PartialEq, Debug, CopyGetters, Getters)]
pub struct OperationsForBlock {
    #[get = "pub"]
    hash: BlockHash,
    #[get_copy = "pub"]
    validation_pass: i8,
    #[serde(skip_serializing)]
    body: BinaryDataCache,
}

impl OperationsForBlock {
    pub fn new(hash: BlockHash, validation_pass: i8) -> Self {
        OperationsForBlock {
            hash,
            validation_pass,
            body: Default::default(),
        }
    }
}

cached_data!(OperationsForBlock, body);
has_encoding!(OperationsForBlock, OPERATIONS_FOR_BLOCK_ENCODING, {
        Encoding::Obj(vec![
            Field::new(FieldName::Hash, Encoding::Hash(HashType::BlockHash)),
            Field::new(FieldName::ValidationPass, Encoding::Int8),
        ])
});

// -----------------------------------------------------------------------------------------------
#[derive(Clone, Serialize, Deserialize, PartialEq, Debug, Getters)]
pub struct OperationsForBlocksMessage {
    #[get = "pub"]
    operations_for_block: OperationsForBlock,
    #[get = "pub"]
    operation_hashes_path: Path,
    #[get = "pub"]
    pub operations: Vec<Operation>,
    #[serde(skip_serializing)]
    body: BinaryDataCache,
}

impl OperationsForBlocksMessage {
    pub fn new(operations_for_block: OperationsForBlock, operation_hashes_path: Path, operations: Vec<Operation>) -> Self {
        OperationsForBlocksMessage {
            operations_for_block,
            operation_hashes_path,
            operations,
            body: Default::default(),
        }
    }
}

cached_data!(OperationsForBlocksMessage, body);
has_encoding!(OperationsForBlocksMessage, OPERATIONS_FOR_BLOCKS_MESSAGE_ENCODING, {
        Encoding::Obj(vec![
<<<<<<< HEAD
            Field::new("operations_for_block", OperationsForBlock::encoding().clone()),
            Field::new("operation_hashes_path", path_encoding()),
            Field::new("operations", Encoding::list(Encoding::dynamic(Operation::encoding().clone()))),
=======
            Field::new(FieldName::OperationsForBlock, OperationsForBlock::encoding()),
            Field::new(FieldName::OperationHashesPath, path_encoding()),
            Field::new(FieldName::Operations, Encoding::list(Encoding::dynamic(Operation::encoding()))),
>>>>>>> c60f5923
        ])
});

// -----------------------------------------------------------------------------------------------
#[derive(Clone, Serialize, Deserialize, PartialEq, Debug, Getters)]
pub struct PathRight {
    #[get = "pub"]
    left: Hash,
    #[get = "pub"]
    path: Path,
    #[serde(skip_serializing)]
    body: BinaryDataCache,
}

cached_data!(PathRight, body);
has_encoding!(PathRight, PATH_RIGHT_ENCODING, {
        Encoding::Obj(vec![
            Field::new(FieldName::Left, Encoding::Hash(HashType::OperationListListHash)),
            Field::new(FieldName::Path, path_encoding()),
        ])
});

// -----------------------------------------------------------------------------------------------
#[derive(Clone, Serialize, Deserialize, PartialEq, Debug, Getters)]
pub struct PathLeft {
    #[get = "pub"]
    path: Path,
    #[get = "pub"]
    right: Hash,
    #[serde(skip_serializing)]
    body: BinaryDataCache,
}

cached_data!(PathLeft, body);
has_encoding!(PathLeft, PATH_LEFT_ENCODING, {
        Encoding::Obj(vec![
            Field::new(FieldName::Path, path_encoding()),
            Field::new(FieldName::Right, Encoding::Hash(HashType::OperationListListHash)),
        ])
});

// -----------------------------------------------------------------------------------------------
#[derive(Clone, Serialize, Deserialize, PartialEq, Debug)]
pub enum Path {
    Left(Box<PathLeft>),
    Right(Box<PathRight>),
    Op,
}

pub fn path_encoding() -> Encoding {
    Encoding::Tags(
        size_of::<u8>(),
<<<<<<< HEAD
        TagMap::new(vec![
            Tag::new(0xF0, "Left", Encoding::Lazy(Arc::new(|| PathLeft::encoding().clone()))),
            Tag::new(0x0F, "Right", Encoding::Lazy(Arc::new(|| PathRight::encoding().clone()))),
            Tag::new(0x00, "Op", Encoding::Unit),
        ]),
=======
        TagMap::new(&[
            Tag::new(0xF0, TagVariant::Left, Encoding::Lazy(Arc::new(PathLeft::encoding))),
            Tag::new(0x0F, TagVariant::Right, Encoding::Lazy(Arc::new(PathRight::encoding))),
            Tag::new(0x00, TagVariant::Op, Encoding::Unit),
        ])
>>>>>>> c60f5923
    )
}

// -----------------------------------------------------------------------------------------------
#[derive(Serialize, Deserialize, Debug, Getters, Clone)]
pub struct GetOperationsForBlocksMessage {
    #[get = "pub"]
    get_operations_for_blocks: Vec<OperationsForBlock>,
    #[serde(skip_serializing)]
    body: BinaryDataCache,
}

impl GetOperationsForBlocksMessage {
    pub fn new(get_operations_for_blocks: Vec<OperationsForBlock>) -> Self {
        GetOperationsForBlocksMessage {
            get_operations_for_blocks,
            body: Default::default(),
        }
    }
}

cached_data!(GetOperationsForBlocksMessage, body);
has_encoding!(GetOperationsForBlocksMessage, GET_OPERATIONS_FOR_BLOCKS_MESSAGE_ENCODING, {
        Encoding::Obj(vec![
<<<<<<< HEAD
            Field::new("get_operations_for_blocks", Encoding::dynamic(Encoding::list(OperationsForBlock::encoding().clone()))),
=======
            Field::new(FieldName::GetOperationsForBlocks, Encoding::dynamic(Encoding::list(OperationsForBlock::encoding()))),
>>>>>>> c60f5923
        ])
});<|MERGE_RESOLUTION|>--- conflicted
+++ resolved
@@ -8,12 +8,8 @@
 use serde::{Deserialize, Serialize};
 
 use crypto::hash::{BlockHash, Hash, HashType};
-<<<<<<< HEAD
-use tezos_encoding::encoding::{Encoding, Field, HasEncoding, Tag, TagMap};
+use tezos_encoding::encoding::{Encoding, Field, FieldName, HasEncoding, Tag, TagMap, TagVariant};
 use tezos_encoding::has_encoding;
-=======
-use tezos_encoding::encoding::{Encoding, Field, FieldName, HasEncoding, Tag, TagMap, TagVariant};
->>>>>>> c60f5923
 
 use crate::cached_data;
 use crate::p2p::binary_message::cache::BinaryDataCache;
@@ -74,15 +70,9 @@
 cached_data!(OperationsForBlocksMessage, body);
 has_encoding!(OperationsForBlocksMessage, OPERATIONS_FOR_BLOCKS_MESSAGE_ENCODING, {
         Encoding::Obj(vec![
-<<<<<<< HEAD
-            Field::new("operations_for_block", OperationsForBlock::encoding().clone()),
-            Field::new("operation_hashes_path", path_encoding()),
-            Field::new("operations", Encoding::list(Encoding::dynamic(Operation::encoding().clone()))),
-=======
-            Field::new(FieldName::OperationsForBlock, OperationsForBlock::encoding()),
+            Field::new(FieldName::OperationsForBlock, OperationsForBlock::encoding().clone()),
             Field::new(FieldName::OperationHashesPath, path_encoding()),
-            Field::new(FieldName::Operations, Encoding::list(Encoding::dynamic(Operation::encoding()))),
->>>>>>> c60f5923
+            Field::new(FieldName::Operations, Encoding::list(Encoding::dynamic(Operation::encoding().clone()))),
         ])
 });
 
@@ -135,19 +125,11 @@
 pub fn path_encoding() -> Encoding {
     Encoding::Tags(
         size_of::<u8>(),
-<<<<<<< HEAD
-        TagMap::new(vec![
-            Tag::new(0xF0, "Left", Encoding::Lazy(Arc::new(|| PathLeft::encoding().clone()))),
-            Tag::new(0x0F, "Right", Encoding::Lazy(Arc::new(|| PathRight::encoding().clone()))),
-            Tag::new(0x00, "Op", Encoding::Unit),
-        ]),
-=======
         TagMap::new(&[
-            Tag::new(0xF0, TagVariant::Left, Encoding::Lazy(Arc::new(PathLeft::encoding))),
-            Tag::new(0x0F, TagVariant::Right, Encoding::Lazy(Arc::new(PathRight::encoding))),
+            Tag::new(0xF0, TagVariant::Left, Encoding::Lazy(Arc::new(|| PathLeft::encoding().clone()))),
+            Tag::new(0x0F, TagVariant::Right, Encoding::Lazy(Arc::new(|| PathRight::encoding().clone()))),
             Tag::new(0x00, TagVariant::Op, Encoding::Unit),
         ])
->>>>>>> c60f5923
     )
 }
 
@@ -172,10 +154,6 @@
 cached_data!(GetOperationsForBlocksMessage, body);
 has_encoding!(GetOperationsForBlocksMessage, GET_OPERATIONS_FOR_BLOCKS_MESSAGE_ENCODING, {
         Encoding::Obj(vec![
-<<<<<<< HEAD
-            Field::new("get_operations_for_blocks", Encoding::dynamic(Encoding::list(OperationsForBlock::encoding().clone()))),
-=======
-            Field::new(FieldName::GetOperationsForBlocks, Encoding::dynamic(Encoding::list(OperationsForBlock::encoding()))),
->>>>>>> c60f5923
+            Field::new(FieldName::GetOperationsForBlocks, Encoding::dynamic(Encoding::list(OperationsForBlock::encoding().clone()))),
         ])
 });