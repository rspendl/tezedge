--- conflicted
+++ resolved
@@ -6,12 +6,8 @@
 use getset::Getters;
 use serde::{Deserialize, Serialize};
 
-<<<<<<< HEAD
-use tezos_encoding::encoding::{Encoding, Field, HasEncoding};
+use tezos_encoding::encoding::{Encoding, Field, FieldName, HasEncoding};
 use tezos_encoding::has_encoding;
-=======
-use tezos_encoding::encoding::{Encoding, Field, FieldName, HasEncoding};
->>>>>>> c60f5923
 
 use crate::cached_data;
 use crate::p2p::binary_message::cache::BinaryDataCache;
@@ -34,31 +30,9 @@
     }
 }
 
-<<<<<<< HEAD
 cached_data!(AdvertiseMessage, body);
 has_encoding!(AdvertiseMessage, ADVERTISE_MESSAGE_ENCODING, {
     Encoding::Obj(vec![
-        Field::new("id", Encoding::list(Encoding::String)),
+        Field::new(FieldName::ID, Encoding::list(Encoding::String)),
     ])
-});
-=======
-impl HasEncoding for AdvertiseMessage {
-    fn encoding() -> Encoding {
-        Encoding::Obj(vec![
-            Field::new(FieldName::ID, Encoding::list(Encoding::String)),
-        ])
-    }
-}
-
-impl CachedData for AdvertiseMessage {
-    #[inline]
-    fn cache_reader(&self) -> & dyn CacheReader {
-        &self.body
-    }
-
-    #[inline]
-    fn cache_writer(&mut self) -> Option<&mut dyn CacheWriter> {
-        Some(&mut self.body)
-    }
-}
->>>>>>> c60f5923
+});